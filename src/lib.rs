// Copyright 2018 Amazon.com, Inc. or its affiliates. All Rights Reserved.
//
// Portions Copyright 2017 The Chromium OS Authors. All rights reserved.
// Use of this source code is governed by a BSD-style license that can be
// found in the LICENSE-BSD-3-Clause file.
//
// SPDX-License-Identifier: Apache-2.0 AND BSD-3-Clause
#![deny(missing_docs)]

//! Implements virtio devices, queues, and transport mechanisms.

#[macro_use]
extern crate log;
extern crate vm_memory;
extern crate vmm_sys_util;

<<<<<<< HEAD
/// Provides abstractions for virtio block device.
pub mod block;
mod device;
mod queue;

#[cfg(feature = "backend-stdio")]
pub use self::block::stdio_executor::StdIoBackend;
pub use self::block::{request::Request as BlockRequest, request::RequestType as BlockRequestType};
pub use self::device::*;
pub use self::queue::*;

#[derive(Debug)]
/// Virtio device activation errors.
pub enum ActivateError {
    /// Virtio device epoll control interface error.
    EpollCtl(std::io::Error),

    /// Could not activate the virtio device.
    BadActivate,
}

/// Virtio device activation result type.
pub type ActivateResult = std::result::Result<(), ActivateError>;
=======
pub mod device;
mod queue;

pub use self::queue::*;
>>>>>>> b139e7af
<|MERGE_RESOLUTION|>--- conflicted
+++ resolved
@@ -14,33 +14,13 @@
 extern crate vm_memory;
 extern crate vmm_sys_util;
 
-<<<<<<< HEAD
 /// Provides abstractions for virtio block device.
 pub mod block;
-mod device;
+pub mod device;
 mod queue;
 
 #[cfg(feature = "backend-stdio")]
 pub use self::block::stdio_executor::StdIoBackend;
 pub use self::block::{request::Request as BlockRequest, request::RequestType as BlockRequestType};
 pub use self::device::*;
-pub use self::queue::*;
-
-#[derive(Debug)]
-/// Virtio device activation errors.
-pub enum ActivateError {
-    /// Virtio device epoll control interface error.
-    EpollCtl(std::io::Error),
-
-    /// Could not activate the virtio device.
-    BadActivate,
-}
-
-/// Virtio device activation result type.
-pub type ActivateResult = std::result::Result<(), ActivateError>;
-=======
-pub mod device;
-mod queue;
-
-pub use self::queue::*;
->>>>>>> b139e7af
+pub use self::queue::*;