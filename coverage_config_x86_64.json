--- conflicted
+++ resolved
@@ -1,9 +1,5 @@
 {
-<<<<<<< HEAD
-  "coverage_score": 87.7,
-=======
   "coverage_score": 89.4,
->>>>>>> b139e7af
   "exclude_path": "",
   "crate_features": "backend-stdio"
 }